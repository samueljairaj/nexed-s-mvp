--- conflicted
+++ resolved
@@ -375,7 +375,6 @@
     
     // Conditions validation
     rule.conditions?.forEach((condition, index) => {
-<<<<<<< HEAD
       // If condition has nested conditions, validate those instead of expecting field/operator
       if (Array.isArray(condition.nested)) {
         if (condition.nested.length === 0) {
@@ -403,26 +402,6 @@
           errors.push(`Condition ${index} must have a field`);
         }
         
-=======
-      if (condition.nested) {
-        if (!Array.isArray(condition.nested) || condition.nested.length === 0) {
-          errors.push(`Nested condition at index ${index} must be a non-empty array`);
-        } else {
-          condition.nested.forEach((nestedCondition, nestedIndex) => {
-            if (!nestedCondition.field) {
-              errors.push(`Nested condition at index ${index}[${nestedIndex}] must have a field`);
-            }
-            if (!nestedCondition.operator) {
-              errors.push(`Nested condition at index ${index}[${nestedIndex}] must have an operator`);
-            }
-          });
-        }
-      } else {
-        if (!condition.field) {
-          errors.push(`Condition ${index} must have a field`);
-        }
-
->>>>>>> e3fb5d96
         if (!condition.operator) {
           errors.push(`Condition ${index} must have an operator`);
         }
